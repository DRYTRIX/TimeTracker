--- conflicted
+++ resolved
@@ -868,725 +868,6 @@
 
 See [Version Management Documentation](docs/VERSION_MANAGEMENT.md) for detailed information.
 
-<<<<<<< HEAD
-## 🔧 Features
-
-- **Time Tracking**: Start/stop timer with project and task association; idle detection; single-active-timer mode; manual and automatic entry sources; rounding rules
-- **Client & Project Management**: Client organizations with contacts and default rates; project relationships; status management; error-preventing dropdowns; auto-populated rates
-- **Task Management**: Per-project tasks, categories, and task-level time tracking
-- **Enhanced Comments System**: Project and task discussions with threaded replies, inline editing, user attribution, and real-time interactions
-- **Invoicing**: Generate branded PDF invoices; billable hours, company branding/logo, currency, and rounding support
-- **Analytics & Reports**: Real-time stats, period analysis, project/user summaries, CSV export, visual analytics
-- **User & Roles**: Multi-user with role-based access control and admin panel
-- **Mobile-Optimized UI**: Responsive layout and mobile-friendly charts
-- **API & Integrations**: RESTful endpoints with JSON responses
-- **CLI & Admin Tools**: Database migrations, management scripts, and utilities
-- **Dockerized Deployment**: Local and remote compose files, public images on GitHub Container Registry
-
-### New: PDF Layout Editor (Admin)
-- **Visual editor** to customize the invoice PDF layout with HTML and CSS
-- **Local assets**: GrapesJS is served from `static/vendor` (no CDN dependency)
-- **Live preview** in the editor to validate changes before export
-- **Translations**: Fully supports Flask‑Babel strings like `{{ _('Invoice') }}`
-- **Company branding**: Uses values from Admin → System Settings (logo, address, etc.)
-- **Safe defaults**: One‑click “Load Defaults” provides a complete starter template
-
-Usage:
-1. Open `Admin → System Settings` and click “Edit PDF Layout”.
-2. Adjust HTML and CSS. Use `{{ format_date(...) }}`, `{{ format_money(...) }}`, `{{ _('...') }}`.
-3. Click “Save Layout”. Export any invoice to see the new design.
-
-Notes:
-- The editor stores custom template HTML/CSS in the `settings` table; leave blank to use built‑in defaults.
-- Preview sanitizes pasted content to avoid smart quotes and HTML entities breaking Jinja.
-=======
-## 🔧 Comprehensive Feature Set
-
-### ⏱️ Smart Time Tracking
-- **Automatic Timers**: Server-side persistent timers that continue running even when browser is closed
-- **Idle Detection**: Configurable idle timeout (5-120 minutes) with automatic pause
-- **Single Active Timer**: Optional restriction to one active timer per user
-- **Manual Time Entry**: Add time entries with start/end times, notes, and tags
-- **Real-time Updates**: WebSocket-powered live timer updates across all browser sessions
-- **Time Rounding**: Configurable time rounding (1-minute increments)
-- **Source Tracking**: Distinguishes between manual and automatic time entries
-- **Duration Calculation**: Automatic time calculation with multiple display formats
-
-### 👥 Client & Project Management
-- **Complete Client Database**: Store client organizations with detailed contact information
-- **Contact Management**: Contact person, email, phone, and address details
-- **Default Billing Rates**: Set standard hourly rates per client for automatic project setup
-- **Project Organization**: Create projects linked to clients with descriptions and billing info
-- **Status Management**: Active/inactive status for both clients and projects
-- **Smart Dropdowns**: Error-preventing client selection with auto-populated rates
-- **Project Analytics**: Time tracking and cost estimation per project
-- **Billing References**: Track PO numbers and external billing references
-
-### 📋 Advanced Task Management
-- **Task Breakdown**: Break projects into manageable tasks with full lifecycle tracking
-- **Status Workflow**: Todo → In Progress → Review → Done → Cancelled
-- **Priority Levels**: Low, Medium, High, Urgent priority assignment
-- **Time Estimation**: Estimate hours and track actual time vs. estimates
-- **Task Assignment**: Assign tasks to specific team members
-- **Due Date Tracking**: Set deadlines with overdue notifications
-- **Task-level Time Tracking**: Start timers and log time directly to specific tasks
-- **Automatic Migration**: Database tables created automatically on first run
-
-### 🧾 Professional Invoicing System
-- **Branded PDF Generation**: Create professional invoices with company branding
-- **Visual PDF Editor**: HTML/CSS editor with live preview for custom invoice layouts
-- **Automatic Numbering**: Unique invoice numbers with customizable format (INV-YYYYMMDD-XXX)
-- **Time Integration**: Generate invoice items directly from tracked time entries
-- **Smart Grouping**: Group time entries by task or project for organized billing
-- **Tax Calculations**: Configurable tax rates with automatic calculations
-- **Status Tracking**: Draft, Sent, Paid, Overdue, Cancelled status management
-- **Payment Tracking**: Monitor outstanding amounts and overdue invoices
-- **Duplicate Prevention**: Prevent double-billing of time entries
-- **Export Options**: PDF and CSV export for external accounting systems
-
-### 📊 Analytics & Comprehensive Reporting
-- **Real-time Dashboard**: Live statistics with current tracking status
-- **Time Period Analysis**: Daily, weekly, monthly, and custom date range reports
-- **Project Performance**: Detailed breakdowns by project with client information
-- **User Productivity**: Individual and team performance metrics
-- **Billable vs Non-billable**: Separate tracking for accurate billing
-- **Visual Analytics**: Progress bars, charts, and trend analysis
-- **Mobile-Optimized Charts**: Responsive visualizations for all screen sizes
-- **CSV Export**: Customizable data export with configurable delimiters
-- **Summary Reports**: Key performance indicators and business insights
-
-### 🔐 User Management & Security
-- **Username-based Authentication**: Simple login system (no passwords required)
-- **Role-based Access Control**: Admin and user roles with appropriate permissions
-- **Self-registration**: Configurable user self-registration
-- **Session Management**: Secure session handling with configurable timeouts
-- **Admin Panel**: Comprehensive system administration interface
-- **User Preferences**: Theme selection (light/dark/system) and language preferences
-- **Activity Tracking**: Last login and user activity monitoring
-
-### 🌐 Platform & Integration Support
-- **Responsive Design**: Perfect experience on desktop, tablet, and mobile devices
-- **Progressive Web App**: PWA capabilities for app-like mobile experience
-- **RESTful API**: Complete API for third-party integrations
-- **WebSocket Support**: Real-time updates and notifications
-- **Multi-language Support**: Internationalization with Flask-Babel
-- **Timezone Awareness**: Full timezone support with automatic conversion
-- **Cross-browser Compatibility**: Works with Chrome, Firefox, Safari, Edge
-
-### 🎨 PDF Layout Editor (Admin)
-- **Visual Editor**: Customize invoice PDF layout with HTML and CSS
-- **Live Preview**: Real-time preview of changes before saving
-- **Local Assets**: GrapesJS served locally (no CDN dependency)
-- **Template Support**: Full Flask-Babel internationalization support
-- **Company Branding**: Integrates with system settings for logo and company info
-- **Safe Defaults**: One-click default template loading
-
-## ⚙️ Configuration & Settings
-
-### 🔧 Environment Variables
-
-#### Core Application Settings
-```bash
-# Flask Configuration
-SECRET_KEY=your-secure-secret-key-here          # Required: Flask secret key
-FLASK_ENV=production                            # Environment: development/production
-FLASK_DEBUG=false                              # Debug mode: true/false
-
-# Database Configuration
-DATABASE_URL=postgresql+psycopg2://user:pass@host:5432/dbname  # Database connection string
-POSTGRES_DB=timetracker                        # PostgreSQL database name
-POSTGRES_USER=timetracker                      # PostgreSQL username
-POSTGRES_PASSWORD=timetracker                  # PostgreSQL password
-POSTGRES_HOST=db                               # PostgreSQL host
-
-# Session & Security
-SESSION_COOKIE_SECURE=false                    # Secure cookies (true for HTTPS)
-SESSION_COOKIE_HTTPONLY=true                   # HTTP-only cookies
-PERMANENT_SESSION_LIFETIME=86400                # Session lifetime in seconds
-REMEMBER_COOKIE_SECURE=false                   # Secure remember cookies
-REMEMBER_COOKIE_DAYS=365                       # Remember cookie duration
-```
-
-#### Time Tracking Settings
-```bash
-# Time & Localization
-TZ=Europe/Rome                                 # Timezone (default: Europe/Rome)
-CURRENCY=EUR                                   # Currency symbol (EUR, USD, GBP, etc.)
-ROUNDING_MINUTES=1                             # Time rounding in minutes (1-60)
-
-# Timer Behavior
-SINGLE_ACTIVE_TIMER=true                       # Allow only one active timer per user
-IDLE_TIMEOUT_MINUTES=30                        # Auto-pause after idle time (5-120)
-```
-
-#### User Management
-```bash
-# Authentication & Access
-ALLOW_SELF_REGISTER=true                       # Allow new user registration
-ADMIN_USERNAMES=admin,manager                  # Comma-separated admin usernames
-```
-
-#### File & Upload Settings
-```bash
-# File Handling
-MAX_CONTENT_LENGTH=16777216                    # Max upload size (16MB)
-UPLOAD_FOLDER=/data/uploads                    # Upload directory path
-
-# CSRF Protection
-WTF_CSRF_ENABLED=false                         # Enable CSRF protection
-WTF_CSRF_TIME_LIMIT=3600                       # CSRF token lifetime
-```
-
-#### Backup & Maintenance
-```bash
-# Backup Configuration
-BACKUP_RETENTION_DAYS=30                       # Days to keep backups
-BACKUP_TIME=02:00                             # Daily backup time (HH:MM)
-
-# Logging
-LOG_LEVEL=INFO                                # Log level (DEBUG, INFO, WARNING, ERROR)
-LOG_FILE=/data/logs/timetracker.log          # Log file path
-```
-
-#### Optional Analytics & Metrics
-```bash
-# Metrics Server (Optional)
-METRICS_SERVER_URL=https://your-metrics-server.com     # Metrics server URL
-METRICS_SERVER_API_KEY=your-api-key                    # API key for metrics
-METRICS_HEARTBEAT_SECONDS=300                           # Heartbeat interval
-METRICS_SERVER_TIMEOUT_SECONDS=10                       # Request timeout
-```
-
-### 🏗️ System Settings (Admin Panel)
-
-Access via **Admin → System Settings** in the web interface:
-
-#### Company Information
-- **Company Name**: Your organization name (appears on invoices)
-- **Company Address**: Full address for invoicing
-- **Company Logo**: Upload logo for branding (appears on invoices and interface)
-- **Contact Information**: Phone, email, website
-
-#### Application Behavior
-- **Default Currency**: System-wide currency setting
-- **Time Rounding**: How to round time entries (1, 5, 15, 30 minutes)
-- **Idle Timeout**: Minutes before auto-pausing timers
-- **Single Active Timer**: Enforce one timer per user
-- **User Registration**: Allow new users to register
-
-#### Invoice Settings
-- **Default Tax Rate**: Standard tax rate for new invoices
-- **Invoice Terms**: Default payment terms and conditions
-- **Invoice Notes**: Standard notes that appear on all invoices
-- **PDF Layout**: Custom HTML/CSS for invoice appearance
-
-#### Privacy & Analytics
-- **Analytics Enabled**: Enable/disable optional usage analytics
-- **Data Retention**: How long to keep deleted data
-- **Export Settings**: Default formats and delimiters for data export
-
-### 📊 Database Configuration
-
-#### Supported Databases
-- **PostgreSQL** (Recommended for production)
-  - Full feature support
-  - Better performance for multiple users
-  - Advanced indexing and querying
-- **SQLite** (Good for development/small deployments)
-  - Single file database
-  - No separate database server required
-  - Perfect for testing and small teams
-
-#### Connection Examples
-```bash
-# PostgreSQL (Recommended)
-DATABASE_URL=postgresql+psycopg2://timetracker:password@localhost:5432/timetracker
-
-# SQLite (Development)
-DATABASE_URL=sqlite:///timetracker.db
-
-# PostgreSQL with SSL
-DATABASE_URL=postgresql+psycopg2://user:pass@host:5432/db?sslmode=require
-```
-
-### 🔒 Security Configuration
-
-#### Production Security Checklist
-- [ ] Set a strong, unique `SECRET_KEY`
-- [ ] Enable secure cookies (`SESSION_COOKIE_SECURE=true`) for HTTPS
-- [ ] Use strong database passwords
-- [ ] Enable CSRF protection (`WTF_CSRF_ENABLED=true`)
-- [ ] Configure proper firewall rules
-- [ ] Regular database backups
-- [ ] Monitor application logs
-
-#### SSL/TLS Configuration
-```bash
-# For HTTPS deployments
-SESSION_COOKIE_SECURE=true
-REMEMBER_COOKIE_SECURE=true
-```
-
-### 🌍 Internationalization
-
-#### Supported Languages
-- **English** (en) - Default
-- **German** (de)
-- **French** (fr) 
-- **Italian** (it)
-- **Dutch** (nl)
-- **Finnish** (fi)
-
-#### Adding New Languages
-1. Create translation files: `pybabel extract` and `pybabel init`
-2. Translate strings in `.po` files
-3. Compile translations: `pybabel compile`
-4. Add language to user preferences
-
-## 🔌 API & Integration
-
-### 🌐 RESTful API Endpoints
-
-TimeTracker provides a comprehensive REST API for integration with external systems.
-
-#### Authentication
-All API endpoints require user authentication via session cookies or API tokens.
-
-#### Timer Management
-```bash
-# Get current timer status
-GET /api/timer/status
-
-# Start a new timer
-POST /api/timer/start
-{
-  "project_id": 1,
-  "task_id": 2  # optional
-}
-
-# Stop active timer
-POST /api/timer/stop
-
-# Get timer duration while running
-GET /api/timer/duration
-```
-
-#### Time Entries
-```bash
-# Get time entries with pagination
-GET /api/entries?page=1&per_page=20&user_id=1&project_id=2
-
-# Create manual time entry
-POST /api/entries
-{
-  "project_id": 1,
-  "task_id": 2,
-  "start_time": "2024-01-15T09:00:00",
-  "end_time": "2024-01-15T17:00:00",
-  "notes": "Development work",
-  "billable": true
-}
-
-# Update time entry
-PUT /api/entries/{id}
-{
-  "notes": "Updated description",
-  "billable": false
-}
-
-# Delete time entry
-DELETE /api/entries/{id}
-```
-
-#### Projects and Clients
-```bash
-# Get all projects
-GET /api/projects
-
-# Get project details
-GET /api/projects/{id}
-
-# Get all clients
-GET /api/clients
-
-# Get client with projects
-GET /api/clients/{id}
-```
-
-#### Reports and Analytics
-```bash
-# Get user summary
-GET /api/reports/user/{user_id}?start_date=2024-01-01&end_date=2024-01-31
-
-# Get project summary
-GET /api/reports/project/{project_id}?start_date=2024-01-01&end_date=2024-01-31
-
-# Export time entries as CSV
-GET /api/export/csv?start_date=2024-01-01&end_date=2024-01-31&format=csv
-```
-
-### ⚡ WebSocket Events
-
-Real-time updates via WebSocket connection at `/socket.io/`.
-
-#### Timer Events
-```javascript
-// Listen for timer updates
-socket.on('timer_started', function(data) {
-  console.log('Timer started:', data.timer_id, data.project_name);
-});
-
-socket.on('timer_stopped', function(data) {
-  console.log('Timer stopped:', data.timer_id, data.duration);
-});
-
-socket.on('timer_updated', function(data) {
-  console.log('Timer duration:', data.current_duration);
-});
-```
-
-#### User Activity Events
-```javascript
-// Listen for user activity
-socket.on('user_activity', function(data) {
-  console.log('User activity:', data.user_id, data.action);
-});
-```
-
-### 🔗 Third-Party Integrations
-
-#### Webhook Support
-Configure webhooks in Admin → System Settings to receive notifications for:
-- Timer start/stop events
-- Time entry creation/updates
-- Invoice status changes
-- Project milestone completion
-
-#### CSV/Excel Export
-- Customizable CSV export with configurable delimiters
-- Excel-compatible formatting
-- Filtered exports by date range, user, or project
-- Automated scheduled exports (coming soon)
-
-#### External Calendar Integration
-- iCal export for time entries
-- Calendar import for planned work (coming soon)
-- Google Calendar sync (planned feature)
-
-### 📱 Mobile App Integration
-
-#### Progressive Web App (PWA)
-- Install as native app on mobile devices
-- Offline capability for basic timer functions
-- Push notifications for timer reminders
-- Home screen shortcuts
-
-#### Mobile API Considerations
-- Optimized endpoints for mobile bandwidth
-- Compressed JSON responses
-- Efficient pagination for large datasets
-- Battery-optimized WebSocket connections
-
-### 🛠️ Developer Tools
-
-#### Database Schema Access
-```python
-# Access models programmatically
-from app.models import User, Project, TimeEntry, Client, Task, Invoice
-
-# Query examples
-active_timers = TimeEntry.query.filter_by(end_time=None).all()
-billable_hours = TimeEntry.query.filter_by(billable=True).all()
-```
-
-#### Custom Extensions
-```python
-# Create custom Flask blueprints
-from flask import Blueprint
-from app import db
-
-custom_bp = Blueprint('custom', __name__)
-
-@custom_bp.route('/api/custom/endpoint')
-def custom_endpoint():
-    # Your custom logic here
-    return jsonify({'status': 'success'})
-```
-
-#### CLI Commands
-```bash
-# Custom management commands
-flask db upgrade                    # Run database migrations
-flask user create admin            # Create admin user
-flask export-data --format=json    # Export all data
-flask import-data data.json         # Import data
-```
-
-### 🔐 API Security
-
-#### Rate Limiting
-- 100 requests per minute per user
-- 1000 requests per hour per IP
-- Configurable limits in system settings
-
-#### CORS Configuration
-```python
-# Configure CORS for external access
-CORS_ORIGINS = ['https://yourdomain.com', 'https://app.yourdomain.com']
-CORS_METHODS = ['GET', 'POST', 'PUT', 'DELETE']
-CORS_HEADERS = ['Content-Type', 'Authorization']
-```
-
-#### API Token Authentication
-```bash
-# Generate API token (Admin only)
-POST /admin/api/tokens
-{
-  "name": "Integration Token",
-  "permissions": ["read", "write"]
-}
-
-# Use token in requests
-curl -H "Authorization: Bearer your-api-token" \
-     -H "Content-Type: application/json" \
-     https://your-timetracker.com/api/entries
-```
-
-## 👥 User Management & Authentication
-
-### 🔐 Authentication System
-
-TimeTracker uses a simplified username-based authentication system designed for team environments where security is managed at the network/infrastructure level.
-
-#### How Authentication Works
-- **No Passwords Required**: Users log in with just a username
-- **Automatic User Creation**: New usernames create user accounts automatically (if enabled)
-- **Session-based**: Secure session cookies maintain login state
-- **Remember Me**: Optional persistent login across browser sessions
-
-#### First User Setup
-1. **Admin Bootstrap**: The first user to log in automatically becomes an admin
-2. **Configurable Admins**: Set admin usernames via `ADMIN_USERNAMES` environment variable
-3. **Admin Override**: Existing admins can promote/demote other users
-
-### 👤 User Roles & Permissions
-
-#### User Role (Default)
-**Time Tracking:**
-- Start/stop personal timers
-- Create and edit own time entries
-- View own time tracking history
-- Export personal time data
-
-**Project Access:**
-- View assigned projects and tasks
-- Track time on accessible projects
-- View project details and time summaries
-
-**Personal Settings:**
-- Update profile information (name, preferences)
-- Set theme preference (light/dark/system)
-- Choose interface language
-- Configure personal notification settings
-
-#### Admin Role
-**All User Permissions Plus:**
-
-**User Management:**
-- View all users and their activity
-- Promote/demote user roles
-- Deactivate/reactivate user accounts
-- View user login history and statistics
-
-**System Administration:**
-- Access admin panel and system settings
-- Configure application-wide settings
-- Manage company information and branding
-- Set system defaults (currency, timezone, etc.)
-
-**Data Management:**
-- View all time entries across all users
-- Edit or delete any time entry
-- Access comprehensive reports and analytics
-- Export system-wide data
-
-**Project & Client Management:**
-- Create, edit, and archive projects
-- Manage client information and billing rates
-- Set project permissions and access
-- Configure billing and invoice settings
-
-**Invoice Management:**
-- Create and manage all invoices
-- Access invoice analytics and reports
-- Configure invoice templates and branding
-- Export invoice data for accounting
-
-### ⚙️ User Configuration
-
-#### Self-Registration Settings
-```bash
-# Environment variable
-ALLOW_SELF_REGISTER=true    # Allow new users to register
-ALLOW_SELF_REGISTER=false   # Require admin to create users
-```
-
-**When Enabled (`true`):**
-- Any username can create a new account
-- Suitable for open team environments
-- New users get 'user' role by default
-
-**When Disabled (`false`):**
-- Only existing users can log in
-- Admins must pre-create user accounts
-- Better for controlled access environments
-
-#### Admin User Configuration
-```bash
-# Set admin usernames (comma-separated)
-ADMIN_USERNAMES=admin,manager,supervisor
-
-# Multiple admins example
-ADMIN_USERNAMES=john.doe,jane.smith,admin
-```
-
-### 🛠️ User Management Interface
-
-#### Admin User Management (`/admin/users`)
-- **User List**: View all users with status and last login
-- **User Details**: Click any user to view detailed information
-- **Role Management**: Change user roles with one click
-- **Activity Monitoring**: View user activity and time tracking statistics
-- **Bulk Operations**: Activate/deactivate multiple users
-
-#### User Profile Management
-**Personal Profile (`/profile`):**
-- Update full name and display preferences
-- Set theme (light/dark/system auto)
-- Choose interface language
-- View personal statistics and achievements
-
-**Admin User Editing (`/admin/users/{id}`):**
-- Edit any user's profile information
-- Change user roles and permissions
-- View detailed activity logs
-- Reset user sessions and preferences
-
-### 🔒 Security Features
-
-#### Session Management
-```bash
-# Session configuration
-PERMANENT_SESSION_LIFETIME=86400        # 24 hours (in seconds)
-SESSION_COOKIE_SECURE=true             # Require HTTPS (production)
-SESSION_COOKIE_HTTPONLY=true           # Prevent XSS access
-REMEMBER_COOKIE_DAYS=365               # Remember me duration
-```
-
-#### Security Best Practices
-- **Network Security**: Designed for internal networks or VPN access
-- **Session Timeouts**: Configurable session expiration
-- **Secure Cookies**: HTTPS-only cookies in production
-- **Activity Logging**: Track user login and activity patterns
-- **IP Restrictions**: Configure firewall rules for additional security
-
-#### Data Privacy
-- **User Data Isolation**: Users can only see their own data (unless admin)
-- **Admin Audit Trail**: All admin actions are logged
-- **Data Export**: Users can export their own data
-- **Account Deactivation**: Preserve data when deactivating users
-
-### 📊 User Analytics & Monitoring
-
-#### Admin Dashboard User Metrics
-- **Active Users**: Currently logged in users
-- **User Activity**: Login frequency and time tracking patterns
-- **Productivity Stats**: Hours tracked per user over time periods
-- **Project Participation**: Which users work on which projects
-
-#### Individual User Statistics
-- **Personal Dashboard**: Total hours, project breakdown, recent activity
-- **Time Trends**: Daily, weekly, monthly time tracking patterns
-- **Project Contributions**: Time spent per project and client
-- **Efficiency Metrics**: Billable vs non-billable time ratios
-
-### 🔧 User Management API
-
-#### Admin User Management Endpoints
-```bash
-# Get all users (admin only)
-GET /api/admin/users
-
-# Get user details
-GET /api/admin/users/{id}
-
-# Update user role
-PUT /api/admin/users/{id}/role
-{
-  "role": "admin"  # or "user"
-}
-
-# Deactivate user
-PUT /api/admin/users/{id}/status
-{
-  "active": false
-}
-
-# Get user activity log
-GET /api/admin/users/{id}/activity
-```
-
-#### User Profile Endpoints
-```bash
-# Get current user profile
-GET /api/profile
-
-# Update profile
-PUT /api/profile
-{
-  "full_name": "John Doe",
-  "theme_preference": "dark",
-  "preferred_language": "en"
-}
-
-# Get user statistics
-GET /api/profile/stats
-```
-
-### 🚨 Troubleshooting User Management
-
-#### Common User Issues
-
-**Cannot Log In:**
-1. Check if self-registration is enabled
-2. Verify username spelling (case-sensitive)
-3. Check if user account is active
-4. Review session cookie settings
-
-**Missing Admin Access:**
-1. Verify username is in `ADMIN_USERNAMES` environment variable
-2. Restart application after changing admin settings
-3. Check if user role was manually changed
-
-**Session Expires Too Quickly:**
-```bash
-# Increase session lifetime
-PERMANENT_SESSION_LIFETIME=172800  # 48 hours
-```
-
-**Users Can't Register:**
-```bash
-# Enable self-registration
-ALLOW_SELF_REGISTER=true
-```
-
-#### Admin Troubleshooting Tools
-- **User Activity Logs**: View detailed user action history
-- **Session Management**: Force logout specific users
-- **Database Direct Access**: Query user table for debugging
-- **Application Logs**: Review authentication-related log entries
->>>>>>> 3046dd40
-
 ## 📚 Documentation
 
 Detailed documentation is available in the `docs/` directory:
