--- conflicted
+++ resolved
@@ -463,20 +463,10 @@
 
 
 @pytest.fixture
-<<<<<<< HEAD
-def auth_headers(authenticated_client):
-    """Create authentication headers for API tests (session-based).
-    
-    Note: This returns an empty dict because authentication is handled via session.
-    Tests should use authenticated_client directly instead of client + auth_headers.
-    This fixture exists for backward compatibility.
-    """
-=======
 def auth_headers(user):
     """Create authentication headers for API tests (session-based)."""
     # Note: For tests that use headers, they should use authenticated_client instead
     # This fixture is here for backward compatibility
->>>>>>> e4db7c9c
     return {}
 
 
